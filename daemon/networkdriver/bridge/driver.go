--- conflicted
+++ resolved
@@ -7,11 +7,7 @@
 	"io/ioutil"
 	"net"
 	"os"
-<<<<<<< HEAD
-	"strconv"
 	"strings"
-=======
->>>>>>> b2ab733c
 	"sync"
 
 	log "github.com/Sirupsen/logrus"
