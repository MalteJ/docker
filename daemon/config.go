package daemon

import (
	"net"

	"github.com/docker/docker/daemon/networkdriver"
	"github.com/docker/docker/opts"
	flag "github.com/docker/docker/pkg/mflag"
)

const (
	defaultNetworkMtu    = 1500
	disableNetworkBridge = "none"
)

// Config define the configuration of a docker daemon
// These are the configuration settings that you pass
// to the docker daemon when you launch it with say: `docker -d -e lxc`
// FIXME: separate runtime configuration from http api configuration
type Config struct {
	Pidfile                     string
	Root                        string
	AutoRestart                 bool
	Dns                         []string
	DnsSearch                   []string
	Mirrors                     []string
	EnableIPv6                  bool
	EnableIptables              bool
	EnableIpForward             bool
	EnableIpMasq                bool
	DefaultIp                   net.IP
	BridgeIface                 string
	BridgeIP                    string
	BridgeIPv6                  string
	FixedCIDR                   string
<<<<<<< HEAD
	InsecureRegistries          []string
=======
	FixedCIDRv6                 string
>>>>>>> 83332286
	InterContainerCommunication bool
	GraphDriver                 string
	GraphOptions                []string
	ExecDriver                  string
	Mtu                         int
	DisableNetwork              bool
	EnableSelinuxSupport        bool
	Context                     map[string][]string
}

// InstallFlags adds command-line options to the top-level flag parser for
// the current process.
// Subsequent calls to `flag.Parse` will populate config with values parsed
// from the command-line.
func (config *Config) InstallFlags() {
	flag.StringVar(&config.Pidfile, []string{"p", "-pidfile"}, "/var/run/docker.pid", "Path to use for daemon PID file")
	flag.StringVar(&config.Root, []string{"g", "-graph"}, "/var/lib/docker", "Path to use as the root of the Docker runtime")
	flag.BoolVar(&config.AutoRestart, []string{"#r", "#-restart"}, true, "--restart on the daemon has been deprecated in favor of --restart policies on docker run")
	flag.BoolVar(&config.EnableIptables, []string{"#iptables", "-iptables"}, true, "Enable Docker's addition of iptables rules")
	flag.BoolVar(&config.EnableIpForward, []string{"#ip-forward", "-ip-forward"}, true, "Enable net.ipv4.ip_forward")
	flag.BoolVar(&config.EnableIpMasq, []string{"-ip-masq"}, true, "Enable IP masquerading for bridge's IP range")
	flag.BoolVar(&config.EnableIPv6, []string{"-ipv6"}, false, "Enable IPv6 networking")
	flag.StringVar(&config.BridgeIP, []string{"#bip", "-bip"}, "", "Use this CIDR notation address for the network bridge's IP, not compatible with -b")
	flag.StringVar(&config.BridgeIface, []string{"b", "-bridge"}, "", "Attach containers to a pre-existing network bridge\nuse 'none' to disable container networking")
	flag.StringVar(&config.FixedCIDR, []string{"-fixed-cidr"}, "", "IPv4 subnet for fixed IPs (ex: 10.20.0.0/16)\nthis subnet must be nested in the bridge subnet (which is defined by -b or --bip)")
<<<<<<< HEAD
	opts.ListVar(&config.InsecureRegistries, []string{"-insecure-registry"}, "Enable insecure communication with specified registries (no certificate verification for HTTPS and enable HTTP fallback)")
=======
	flag.StringVar(&config.FixedCIDRv6, []string{"-fixed-cidr-v6"}, "", "IPv6 subnet for fixed IPs (ex: 2001:a02b/48)")
>>>>>>> 83332286
	flag.BoolVar(&config.InterContainerCommunication, []string{"#icc", "-icc"}, true, "Enable inter-container communication")
	flag.StringVar(&config.GraphDriver, []string{"s", "-storage-driver"}, "", "Force the Docker runtime to use a specific storage driver")
	flag.StringVar(&config.ExecDriver, []string{"e", "-exec-driver"}, "native", "Force the Docker runtime to use a specific exec driver")
	flag.BoolVar(&config.EnableSelinuxSupport, []string{"-selinux-enabled"}, false, "Enable selinux support. SELinux does not presently support the BTRFS storage driver")
	flag.IntVar(&config.Mtu, []string{"#mtu", "-mtu"}, 0, "Set the containers network MTU\nif no value is provided: default to the default route MTU or 1500 if no default route is available")
	opts.IPVar(&config.DefaultIp, []string{"#ip", "-ip"}, "0.0.0.0", "Default IP address to use when binding container ports")
	opts.ListVar(&config.GraphOptions, []string{"-storage-opt"}, "Set storage driver options")
	// FIXME: why the inconsistency between "hosts" and "sockets"?
	opts.IPListVar(&config.Dns, []string{"#dns", "-dns"}, "Force Docker to use specific DNS servers")
	opts.DnsSearchListVar(&config.DnsSearch, []string{"-dns-search"}, "Force Docker to use specific DNS search domains")
	opts.MirrorListVar(&config.Mirrors, []string{"-registry-mirror"}, "Specify a preferred Docker registry mirror")
}

func GetDefaultNetworkMtu() int {
	if iface, err := networkdriver.GetDefaultRouteIface(); err == nil {
		return iface.MTU
	}
	return defaultNetworkMtu
}<|MERGE_RESOLUTION|>--- conflicted
+++ resolved
@@ -33,11 +33,8 @@
 	BridgeIP                    string
 	BridgeIPv6                  string
 	FixedCIDR                   string
-<<<<<<< HEAD
+	FixedCIDRv6                 string
 	InsecureRegistries          []string
-=======
-	FixedCIDRv6                 string
->>>>>>> 83332286
 	InterContainerCommunication bool
 	GraphDriver                 string
 	GraphOptions                []string
@@ -63,11 +60,8 @@
 	flag.StringVar(&config.BridgeIP, []string{"#bip", "-bip"}, "", "Use this CIDR notation address for the network bridge's IP, not compatible with -b")
 	flag.StringVar(&config.BridgeIface, []string{"b", "-bridge"}, "", "Attach containers to a pre-existing network bridge\nuse 'none' to disable container networking")
 	flag.StringVar(&config.FixedCIDR, []string{"-fixed-cidr"}, "", "IPv4 subnet for fixed IPs (ex: 10.20.0.0/16)\nthis subnet must be nested in the bridge subnet (which is defined by -b or --bip)")
-<<<<<<< HEAD
+	flag.StringVar(&config.FixedCIDRv6, []string{"-fixed-cidr-v6"}, "", "IPv6 subnet for fixed IPs (ex: 2001:a02b/48)")
 	opts.ListVar(&config.InsecureRegistries, []string{"-insecure-registry"}, "Enable insecure communication with specified registries (no certificate verification for HTTPS and enable HTTP fallback)")
-=======
-	flag.StringVar(&config.FixedCIDRv6, []string{"-fixed-cidr-v6"}, "", "IPv6 subnet for fixed IPs (ex: 2001:a02b/48)")
->>>>>>> 83332286
 	flag.BoolVar(&config.InterContainerCommunication, []string{"#icc", "-icc"}, true, "Enable inter-container communication")
 	flag.StringVar(&config.GraphDriver, []string{"s", "-storage-driver"}, "", "Force the Docker runtime to use a specific storage driver")
 	flag.StringVar(&config.ExecDriver, []string{"e", "-exec-driver"}, "native", "Force the Docker runtime to use a specific exec driver")
