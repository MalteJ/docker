package execdriver

import (
	"errors"
	"io"
	"os"
	"os/exec"

	"github.com/docker/libcontainer/devices"
)

// Context is a generic key value pair that allows
// arbatrary data to be sent
type Context map[string]string

var (
	ErrNotRunning              = errors.New("Process could not be started")
	ErrWaitTimeoutReached      = errors.New("Wait timeout reached")
	ErrDriverAlreadyRegistered = errors.New("A driver already registered this docker init function")
	ErrDriverNotFound          = errors.New("The requested docker init has not been found")
)

type StartCallback func(*ProcessConfig, int)

// Driver specific information based on
// processes registered with the driver
type Info interface {
	IsRunning() bool
}

// Terminal in an interface for drivers to implement
// if they want to support Close and Resize calls from
// the core
type Terminal interface {
	io.Closer
	Resize(height, width int) error
}

type TtyTerminal interface {
	Master() *os.File
}

type Driver interface {
	Run(c *Command, pipes *Pipes, startCallback StartCallback) (int, error) // Run executes the process and blocks until the process exits and returns the exit code
	// Exec executes the process in a running container, blocks until the process exits and returns the exit code
	Exec(c *Command, processConfig *ProcessConfig, pipes *Pipes, startCallback StartCallback) (int, error)
	Kill(c *Command, sig int) error
	Pause(c *Command) error
	Unpause(c *Command) error
	Name() string                                 // Driver name
	Info(id string) Info                          // "temporary" hack (until we move state from core to plugins)
	GetPidsForContainer(id string) ([]int, error) // Returns a list of pids for the given container.
	Terminate(c *Command) error                   // kill it with fire
	Clean(id string) error                        // clean all traces of container exec
}

// Network settings of the container
type Network struct {
	Interface      *NetworkInterface `json:"interface"` // if interface is nil then networking is disabled
	Mtu            int               `json:"mtu"`
	ContainerID    string            `json:"container_id"` // id of the container to join network.
	HostNetworking bool              `json:"host_networking"`
}

type NetworkInterface struct {
<<<<<<< HEAD
	Gateway     string `json:"gateway"`
	IPAddress   string `json:"ip"`
	IPPrefixLen int    `json:"ip_prefix_len"`
	MacAddress  string `json:"mac_address"`
	Bridge      string `json:"bridge"`
=======
	MacAddress           string `json:"mac"`
	Gateway              string `json:"gateway"`
	IPAddress            string `json:"ip"`
	Bridge               string `json:"bridge"`
	IPPrefixLen          int    `json:"ip_prefix_len"`
	EnableGlobalIPv6     bool   `json:"enable_global_ipv6"`
	GlobalIPv6Address    string `json:"global_ipv6"`
	LinkLocalIPv6Address string `json:"link_local_ipv6"`
	GlobalIPv6PrefixLen  int    `json:"global_ipv6_prefix_len"`
	IPv6Gateway          string `json:"ipv6_gateway"`
>>>>>>> 83332286
}

type Resources struct {
	Memory     int64  `json:"memory"`
	MemorySwap int64  `json:"memory_swap"`
	CpuShares  int64  `json:"cpu_shares"`
	Cpuset     string `json:"cpuset"`
}

type Mount struct {
	Source      string `json:"source"`
	Destination string `json:"destination"`
	Writable    bool   `json:"writable"`
	Private     bool   `json:"private"`
	Slave       bool   `json:"slave"`
}

// Describes a process that will be run inside a container.
type ProcessConfig struct {
	exec.Cmd `json:"-"`

	Privileged bool     `json:"privileged"`
	User       string   `json:"user"`
	Tty        bool     `json:"tty"`
	Entrypoint string   `json:"entrypoint"`
	Arguments  []string `json:"arguments"`
	Terminal   Terminal `json:"-"` // standard or tty terminal
	Console    string   `json:"-"` // dev/console path
}

// Process wrapps an os/exec.Cmd to add more metadata
type Command struct {
	ID                 string            `json:"id"`
	Rootfs             string            `json:"rootfs"`   // root fs of the container
	InitPath           string            `json:"initpath"` // dockerinit
	WorkingDir         string            `json:"working_dir"`
	ConfigPath         string            `json:"config_path"` // this should be able to be removed when the lxc template is moved into the driver
	Network            *Network          `json:"network"`
	Resources          *Resources        `json:"resources"`
	Mounts             []Mount           `json:"mounts"`
	AllowedDevices     []*devices.Device `json:"allowed_devices"`
	AutoCreatedDevices []*devices.Device `json:"autocreated_devices"`
	CapAdd             []string          `json:"cap_add"`
	CapDrop            []string          `json:"cap_drop"`
	ContainerPid       int               `json:"container_pid"`  // the pid for the process inside a container
	ProcessConfig      ProcessConfig     `json:"process_config"` // Describes the init process of the container.
	ProcessLabel       string            `json:"process_label"`
	MountLabel         string            `json:"mount_label"`
	LxcConfig          []string          `json:"lxc_config"`
	AppArmorProfile    string            `json:"apparmor_profile"`
}<|MERGE_RESOLUTION|>--- conflicted
+++ resolved
@@ -63,24 +63,16 @@
 }
 
 type NetworkInterface struct {
-<<<<<<< HEAD
-	Gateway     string `json:"gateway"`
-	IPAddress   string `json:"ip"`
-	IPPrefixLen int    `json:"ip_prefix_len"`
-	MacAddress  string `json:"mac_address"`
-	Bridge      string `json:"bridge"`
-=======
-	MacAddress           string `json:"mac"`
 	Gateway              string `json:"gateway"`
 	IPAddress            string `json:"ip"`
+	IPPrefixLen          int    `json:"ip_prefix_len"`
+	MacAddress           string `json:"mac"`
 	Bridge               string `json:"bridge"`
-	IPPrefixLen          int    `json:"ip_prefix_len"`
 	EnableGlobalIPv6     bool   `json:"enable_global_ipv6"`
 	GlobalIPv6Address    string `json:"global_ipv6"`
 	LinkLocalIPv6Address string `json:"link_local_ipv6"`
 	GlobalIPv6PrefixLen  int    `json:"global_ipv6_prefix_len"`
 	IPv6Gateway          string `json:"ipv6_gateway"`
->>>>>>> 83332286
 }
 
 type Resources struct {
