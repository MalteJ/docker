package daemon

import (
	"github.com/docker/docker/engine"
	"github.com/docker/docker/nat"
)

// FIXME: move deprecated port stuff to nat to clean up the core.
type PortMapping map[string]string // Deprecated

type NetworkSettings struct {
<<<<<<< HEAD
	IPAddress   string
	IPPrefixLen int
	MacAddress  string
	Gateway     string
	Bridge      string
	PortMapping map[string]PortMapping // Deprecated
	Ports       nat.PortMap
=======
	MacAddress             string
	IPAddress              string
	IPPrefixLen            int
	LinkLocalIPv6Address   string
	LinkLocalIPv6PrefixLen int
	EnableGlobalIPv6       bool
	GlobalIPv6Address      string 
	GlobalIPv6PrefixLen    int    
	Gateway                string
	IPv6Gateway            string 
	Bridge                 string
	PortMapping            map[string]PortMapping // Deprecated
	Ports                  nat.PortMap
>>>>>>> 83332286
}

func (settings *NetworkSettings) PortMappingAPI() *engine.Table {
	var outs = engine.NewTable("", 0)
	for port, bindings := range settings.Ports {
		p, _ := nat.ParsePort(port.Port())
		if len(bindings) == 0 {
			out := &engine.Env{}
			out.SetInt("PrivatePort", p)
			out.Set("Type", port.Proto())
			outs.Add(out)
			continue
		}
		for _, binding := range bindings {
			out := &engine.Env{}
			h, _ := nat.ParsePort(binding.HostPort)
			out.SetInt("PrivatePort", p)
			out.SetInt("PublicPort", h)
			out.Set("Type", port.Proto())
			out.Set("IP", binding.HostIp)
			outs.Add(out)
		}
	}
	return outs
}<|MERGE_RESOLUTION|>--- conflicted
+++ resolved
@@ -9,18 +9,9 @@
 type PortMapping map[string]string // Deprecated
 
 type NetworkSettings struct {
-<<<<<<< HEAD
-	IPAddress   string
-	IPPrefixLen int
-	MacAddress  string
-	Gateway     string
-	Bridge      string
-	PortMapping map[string]PortMapping // Deprecated
-	Ports       nat.PortMap
-=======
-	MacAddress             string
 	IPAddress              string
 	IPPrefixLen            int
+	MacAddress             string
 	LinkLocalIPv6Address   string
 	LinkLocalIPv6PrefixLen int
 	EnableGlobalIPv6       bool
@@ -31,7 +22,6 @@
 	Bridge                 string
 	PortMapping            map[string]PortMapping // Deprecated
 	Ports                  nat.PortMap
->>>>>>> 83332286
 }
 
 func (settings *NetworkSettings) PortMappingAPI() *engine.Table {
