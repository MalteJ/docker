page_title: Command Line Interface
page_description: Docker's CLI command description and usage
page_keywords: Docker, Docker documentation, CLI, command line

# Command Line

To list available commands, either run `docker` with no parameters
or execute `docker help`:

    $ sudo docker
      Usage: docker [OPTIONS] COMMAND [arg...]
        -H, --host=[]: The socket(s) to bind to in daemon mode, specified using one or more tcp://host:port, unix:///path/to/socket, fd://* or fd://socketfd.

      A self-sufficient runtime for Linux containers.

      ...

## Option types

Single character commandline options can be combined, so rather than
typing `docker run -t -i --name test busybox sh`,
you can write `docker run -ti --name test busybox sh`.

### Boolean

Boolean options look like `-d=false`. The value you
see is the default value which gets set if you do **not** use the
boolean flag. If you do call `run -d`, that sets the
opposite boolean value, so in this case, `true`, and
so `docker run -d` **will** run in "detached" mode,
in the background. Other boolean options are similar – specifying them
will set the value to the opposite of the default value.

### Multi

Options like `-a=[]` indicate they can be specified multiple times:

    $ sudo docker run -a stdin -a stdout -a stderr -i -t ubuntu /bin/bash

Sometimes this can use a more complex value string, as for `-v`:

    $ sudo docker run -v /host:/container example/mysql

### Strings and Integers

Options like `--name=""` expect a string, and they
can only be specified once. Options like `-c=0`
expect an integer, and they can only be specified once.

## daemon

    Usage: docker [OPTIONS] COMMAND [arg...]

    A self-sufficient runtime for linux containers.

    Options:
      --api-enable-cors=false                    Enable CORS headers in the remote API
      -b, --bridge=""                            Attach containers to a pre-existing network bridge
                                                   use 'none' to disable container networking
      --bip=""                                   Use this CIDR notation address for the network bridge's IP, not compatible with -b
      -D, --debug=false                          Enable debug mode
      -d, --daemon=false                         Enable daemon mode
      --dns=[]                                   Force Docker to use specific DNS servers
      --dns-search=[]                            Force Docker to use specific DNS search domains
      -e, --exec-driver="native"                 Force the Docker runtime to use a specific exec driver
      --fixed-cidr=""                            IPv4 subnet for fixed IPs (e.g.: 10.20.0.0/16)
                                                   this subnet must be nested in the bridge subnet (which is defined by -b or --bip)
      --fixed-cidr-v6=""                         IPv6 subnet for global IPs (e.g.: 2a00:1450::/64)
      -G, --group="docker"                       Group to assign the unix socket specified by -H when running in daemon mode
                                                   use '' (the empty string) to disable setting of a group
      -g, --graph="/var/lib/docker"              Path to use as the root of the Docker runtime
      -H, --host=[]                              The socket(s) to bind to in daemon mode or connect to in client mode, specified using one or more tcp://host:port, unix:///path/to/socket, fd://* or fd://socketfd.
      --icc=true                                 Enable inter-container communication
      --insecure-registry=[]                     Enable insecure communication with specified registries (disables certificate verification for HTTPS and enables HTTP fallback) (e.g., localhost:5000 or 10.20.0.0/16)
      --ip=0.0.0.0                               Default IP address to use when binding container ports
      --ip-forward=true                          Enable net.ipv4.ip_forward
      --ip-masq=true                             Enable IP masquerading for bridge's IP range
      --iptables=true                            Enable Docker's addition of iptables rules
      --ipv6=false                               Enable Docker IPv6 support
       -l, --log-level="info"                    Set the logging level
<<<<<<< HEAD
=======
      --label=[]                                 Set key=value labels to the daemon (displayed in `docker info`)
>>>>>>> 7ebcdad0
      --mtu=0                                    Set the containers network MTU
                                                   if no value is provided: default to the default route MTU or 1500 if no default route is available
      -p, --pidfile="/var/run/docker.pid"        Path to use for daemon PID file
      --registry-mirror=[]                       Specify a preferred Docker registry mirror
      -s, --storage-driver=""                    Force the Docker runtime to use a specific storage driver
      --selinux-enabled=false                    Enable selinux support. SELinux does not presently support the BTRFS storage driver
      --storage-opt=[]                           Set storage driver options
      --tls=false                                Use TLS; implied by --tlsverify flag
      --tlscacert="/home/sven/.docker/ca.pem"    Trust only remotes providing a certificate signed by the CA given here
      --tlscert="/home/sven/.docker/cert.pem"    Path to TLS certificate file
      --tlskey="/home/sven/.docker/key.pem"      Path to TLS key file
      --tlsverify=false                          Use TLS and verify the remote (daemon: verify client, client: verify daemon)
      -v, --version=false                        Print version information and quit

Options with [] may be specified multiple times.

The Docker daemon is the persistent process that manages containers.
Docker uses the same binary for both the daemon and client. To run the
daemon you provide the `-d` flag.


To run the daemon with debug output, use `docker -d -D`.

### Daemon socket option

The Docker daemon can listen for [Docker Remote API](reference/api/docker_remote_api/)
requests via three different types of Socket: `unix`, `tcp`, and `fd`.

By default, a `unix` domain socket (or IPC socket) is created at `/var/run/docker.sock`,
requiring either `root` permission, or `docker` group membership.

If you need to access the Docker daemon remotely, you need to enable the `tcp`
Socket. Beware that the default setup provides un-encrypted and un-authenticated
direct access to the Docker daemon - and should be secured either using the
[built in HTTPS encrypted socket](/articles/https/), or by putting a secure web
proxy in front of it. You can listen on port `2375` on all network interfaces
with `-H tcp://0.0.0.0:2375`, or on a particular network interface using its IP
address: `-H tcp://192.168.59.103:2375`. It is conventional to use port `2375`
for un-encrypted, and port `2376` for encrypted communication with the daemon.

> **Note** If you're using an HTTPS encrypted socket, keep in mind that only TLS1.0
> and greater are supported. Protocols SSLv3 and under are not supported anymore
> for security reasons.

On Systemd based systems, you can communicate with the daemon via
[systemd socket activation](http://0pointer.de/blog/projects/socket-activation.html), use
`docker -d -H fd://`. Using `fd://` will work perfectly for most setups but
you can also specify individual sockets: `docker -d -H fd://3`. If the
specified socket activated files aren't found, then Docker will exit. You
can find examples of using Systemd socket activation with Docker and
Systemd in the [Docker source tree](
https://github.com/docker/docker/tree/master/contrib/init/systemd/).

You can configure the Docker daemon to listen to multiple sockets at the same
time using multiple `-H` options:

    # listen using the default unix socket, and on 2 specific IP addresses on this host.
    docker -d -H unix:///var/run/docker.sock -H tcp://192.168.59.106 -H tcp://10.10.10.2

The Docker client will honor the `DOCKER_HOST` environment variable to set
the `-H` flag for the client.

    $ sudo docker -H tcp://0.0.0.0:2375 ps
    # or
    $ export DOCKER_HOST="tcp://0.0.0.0:2375"
    $ sudo docker ps
    # both are equal

Setting the `DOCKER_TLS_VERIFY` environment variable to any value other than the empty
string is equivalent to setting the `--tlsverify` flag. The following are equivalent:

    $ sudo docker --tlsverify ps
    # or
    $ export DOCKER_TLS_VERIFY=1
    $ sudo docker ps

### Daemon storage-driver option

The Docker daemon has support for several different image layer storage drivers: `aufs`,
`devicemapper`, `btrfs` and `overlayfs`.

The `aufs` driver is the oldest, but is based on a Linux kernel patch-set that
is unlikely to be merged into the main kernel. These are also known to cause some
serious kernel crashes. However, `aufs` is also the only storage driver that allows
containers to share executable and shared library memory, so is a useful choice
when running thousands of containers with the same program or libraries.

The `devicemapper` driver uses thin provisioning and Copy on Write (CoW) snapshots.
This driver will create a 100GB sparse file containing all your images and
containers.  Each container will be limited to a 10 GB thin volume, and either of
these will require tuning - see [~jpetazzo/Resizing Docker containers with the
Device Mapper plugin]( http://jpetazzo.github.io/2014/01/29/docker-device-mapper-resize/)
To tell the Docker daemon to use `devicemapper`, use
`docker -d -s devicemapper`.

The `btrfs` driver is very fast for `docker build` - but like `devicemapper` does not
share executable memory between devices. Use `docker -d -s btrfs -g /mnt/btrfs_partition`.

The `overlayfs` is a very fast union filesystem. It is now merged in the main
Linux kernel as of [3.18.0](https://lkml.org/lkml/2014/10/26/137).
Call `docker -d -s overlayfs` to use it.

### Docker exec-driver option

The Docker daemon uses a specifically built `libcontainer` execution driver as its
interface to the Linux kernel `namespaces`, `cgroups`, and `SELinux`.

There is still legacy support for the original [LXC userspace tools](
https://linuxcontainers.org/) via the `lxc` execution driver, however, this is
not where the primary development of new functionality is taking place.
Add `-e lxc` to the daemon flags to use the `lxc` execution driver.


### Daemon DNS options

To set the DNS server for all Docker containers, use
`docker -d --dns 8.8.8.8`.

To set the DNS search domain for all Docker containers, use
`docker -d --dns-search example.com`.

### Insecure registries

Docker considers a private registry either secure or insecure.
In the rest of this section, *registry* is used for *private registry*, and `myregistry:5000`
is a placeholder example for a private registry.

A secure registry uses TLS and a copy of its CA certificate is placed on the Docker host at
`/etc/docker/certs.d/myregistry:5000/ca.crt`.
An insecure registry is either not using TLS (i.e., listening on plain text HTTP), or is using
TLS with a CA certificate not known by the Docker daemon. The latter can happen when the
certificate was not found under `/etc/docker/certs.d/myregistry:5000/`, or if the certificate
verification failed (i.e., wrong CA).

By default, Docker assumes all, but local (see local registries below), registries are secure.
Communicating with an insecure registry is not possible if Docker assumes that registry is secure.
In order to communicate with an insecure registry, the Docker daemon requires `--insecure-registry`
in one of the following two forms: 

* `--insecure-registry myregistry:5000` tells the Docker daemon that myregistry:5000 should be considered insecure.
* `--insecure-registry 10.1.0.0/16` tells the Docker daemon that all registries whose domain resolve to an IP address is part
of the subnet described by the CIDR syntax, should be considered insecure.

The flag can be used multiple times to allow multiple registries to be marked as insecure.

If an insecure registry is not marked as insecure, `docker pull`, `docker push`, and `docker search`
will result in an error message prompting the user to either secure or pass the `--insecure-registry`
flag to the Docker daemon as described above.

Local registries, whose IP address falls in the 127.0.0.0/8 range, are automatically marked as insecure
as of Docker 1.3.2. It is not recommended to rely on this, as it may change in the future.


### Miscellaneous options

IP masquerading uses address translation to allow containers without a public IP to talk
to other machines on the Internet. This may interfere with some network topologies and
can be disabled with --ip-masq=false.

Docker supports softlinks for the Docker data directory
(`/var/lib/docker`) and for `/var/lib/docker/tmp`. The `DOCKER_TMPDIR` and the data directory can be set like this:

    DOCKER_TMPDIR=/mnt/disk2/tmp /usr/local/bin/docker -d -D -g /var/lib/docker -H unix:// > /var/lib/boot2docker/docker.log 2>&1
    # or
    export DOCKER_TMPDIR=/mnt/disk2/tmp
    /usr/local/bin/docker -d -D -g /var/lib/docker -H unix:// > /var/lib/boot2docker/docker.log 2>&1


## attach

    Usage: docker attach [OPTIONS] CONTAINER

    Attach to a running container

      --no-stdin=false    Do not attach STDIN
      --sig-proxy=true    Proxy all received signals to the process (non-TTY mode only). SIGCHLD, SIGKILL, and SIGSTOP are not proxied.

The `attach` command lets you view or interact with any running container's
primary process (`pid 1`).

You can attach to the same contained process multiple times simultaneously, screen
sharing style, or quickly view the progress of your daemonized process.

> **Note:** This command is not for running a new process in a container.
> See: [`docker exec`](#exec).

You can detach from the container again (and leave it running) with
`CTRL-p CTRL-q` (for a quiet exit), or `CTRL-c`  which will send a
SIGKILL to the container, or `CTRL-\` to get a stacktrace of the
Docker client when it quits. When you detach from the container's
process the exit code will be returned to the client.

To stop a container, use `docker stop`.

To kill the container, use `docker kill`.

#### Examples

    $ ID=$(sudo docker run -d ubuntu /usr/bin/top -b)
    $ sudo docker attach $ID
    top - 02:05:52 up  3:05,  0 users,  load average: 0.01, 0.02, 0.05
    Tasks:   1 total,   1 running,   0 sleeping,   0 stopped,   0 zombie
    Cpu(s):  0.1%us,  0.2%sy,  0.0%ni, 99.7%id,  0.0%wa,  0.0%hi,  0.0%si,  0.0%st
    Mem:    373572k total,   355560k used,    18012k free,    27872k buffers
    Swap:   786428k total,        0k used,   786428k free,   221740k cached

    PID USER      PR  NI  VIRT  RES  SHR S %CPU %MEM    TIME+  COMMAND
     1 root      20   0 17200 1116  912 R    0  0.3   0:00.03 top

     top - 02:05:55 up  3:05,  0 users,  load average: 0.01, 0.02, 0.05
     Tasks:   1 total,   1 running,   0 sleeping,   0 stopped,   0 zombie
     Cpu(s):  0.0%us,  0.2%sy,  0.0%ni, 99.8%id,  0.0%wa,  0.0%hi,  0.0%si,  0.0%st
     Mem:    373572k total,   355244k used,    18328k free,    27872k buffers
     Swap:   786428k total,        0k used,   786428k free,   221776k cached

       PID USER      PR  NI  VIRT  RES  SHR S %CPU %MEM    TIME+  COMMAND
           1 root      20   0 17208 1144  932 R    0  0.3   0:00.03 top


     top - 02:05:58 up  3:06,  0 users,  load average: 0.01, 0.02, 0.05
     Tasks:   1 total,   1 running,   0 sleeping,   0 stopped,   0 zombie
     Cpu(s):  0.2%us,  0.3%sy,  0.0%ni, 99.5%id,  0.0%wa,  0.0%hi,  0.0%si,  0.0%st
     Mem:    373572k total,   355780k used,    17792k free,    27880k buffers
     Swap:   786428k total,        0k used,   786428k free,   221776k cached

     PID USER      PR  NI  VIRT  RES  SHR S %CPU %MEM    TIME+  COMMAND
          1 root      20   0 17208 1144  932 R    0  0.3   0:00.03 top
    ^C$
    $ sudo docker stop $ID

## build

    Usage: docker build [OPTIONS] PATH | URL | -

    Build a new image from the source code at PATH

      --force-rm=false     Always remove intermediate containers, even after unsuccessful builds
      --no-cache=false     Do not use cache when building the image
      --pull=false         Always attempt to pull a newer version of the image
      -q, --quiet=false    Suppress the verbose output generated by the containers
      --rm=true            Remove intermediate containers after a successful build
      -t, --tag=""         Repository name (and optionally a tag) to be applied to the resulting image in case of success

Use this command to build Docker images from a Dockerfile and a
"context".

The files at `PATH` or `URL` are called the "context" of the build. The
build process may refer to any of the files in the context, for example
when using an [*ADD*](/reference/builder/#dockerfile-add) instruction.
When a single Dockerfile is given as `URL` or is piped through `STDIN`
(`docker build - < Dockerfile`), then no context is set.

When a Git repository is set as `URL`, then the repository is used as
the context. The Git repository is cloned with its submodules
(`git clone -recursive`). A fresh `git clone` occurs in a temporary directory
on your local host, and then this is sent to the Docker daemon as the
context.  This way, your local user credentials and VPN's etc can be
used to access private repositories.

If a file named `.dockerignore` exists in the root of `PATH` then it
is interpreted as a newline-separated list of exclusion patterns.
Exclusion patterns match files or directories relative to `PATH` that
will be excluded from the context. Globbing is done using Go's
[filepath.Match](http://golang.org/pkg/path/filepath#Match) rules.

Please note that `.dockerignore` files in other subdirectories are
considered as normal files. Filepaths in .dockerignore are absolute with
the current directory as the root. Wildcards are allowed but the search
is not recursive.

#### Example .dockerignore file
    */temp*
    */*/temp*
    temp?

The first line above `*/temp*`, would ignore all files with names starting with
`temp` from any subdirectory below the root directory. For example, a file named
`/somedir/temporary.txt` would be ignored. The second line `*/*/temp*`, will
ignore files starting with name `temp` from any subdirectory that is two levels
below the root directory. For example, the file `/somedir/subdir/temporary.txt`
would get ignored in this case. The last line in the above example `temp?`
will ignore the files that match the pattern from the root directory.
For example, the files `tempa`, `tempb` are ignored from the root directory.
Currently there is no support for regular expressions. Formats
like `[^temp*]` are ignored.


See also:

[*Dockerfile Reference*](/reference/builder).

#### Examples

    $ sudo docker build .
    Uploading context 10240 bytes
    Step 1 : FROM busybox
    Pulling repository busybox
     ---> e9aa60c60128MB/2.284 MB (100%) endpoint: https://cdn-registry-1.docker.io/v1/
    Step 2 : RUN ls -lh /
     ---> Running in 9c9e81692ae9
    total 24
    drwxr-xr-x    2 root     root        4.0K Mar 12  2013 bin
    drwxr-xr-x    5 root     root        4.0K Oct 19 00:19 dev
    drwxr-xr-x    2 root     root        4.0K Oct 19 00:19 etc
    drwxr-xr-x    2 root     root        4.0K Nov 15 23:34 lib
    lrwxrwxrwx    1 root     root           3 Mar 12  2013 lib64 -> lib
    dr-xr-xr-x  116 root     root           0 Nov 15 23:34 proc
    lrwxrwxrwx    1 root     root           3 Mar 12  2013 sbin -> bin
    dr-xr-xr-x   13 root     root           0 Nov 15 23:34 sys
    drwxr-xr-x    2 root     root        4.0K Mar 12  2013 tmp
    drwxr-xr-x    2 root     root        4.0K Nov 15 23:34 usr
     ---> b35f4035db3f
    Step 3 : CMD echo Hello world
     ---> Running in 02071fceb21b
     ---> f52f38b7823e
    Successfully built f52f38b7823e
    Removing intermediate container 9c9e81692ae9
    Removing intermediate container 02071fceb21b

This example specifies that the `PATH` is
`.`, and so all the files in the local directory get
`tar`d and sent to the Docker daemon. The `PATH`
specifies where to find the files for the "context" of the build on the
Docker daemon. Remember that the daemon could be running on a remote
machine and that no parsing of the Dockerfile
happens at the client side (where you're running
`docker build`). That means that *all* the files at
`PATH` get sent, not just the ones listed to
[*ADD*](/reference/builder/#dockerfile-add) in the Dockerfile.

The transfer of context from the local machine to the Docker daemon is
what the `docker` client means when you see the
"Sending build context" message.

If you wish to keep the intermediate containers after the build is
complete, you must use `--rm=false`. This does not
affect the build cache.

    $ sudo docker build .
    Uploading context 18.829 MB
    Uploading context
    Step 0 : FROM busybox
     ---> 769b9341d937
    Step 1 : CMD echo Hello world
     ---> Using cache
     ---> 99cc1ad10469
    Successfully built 99cc1ad10469
    $ echo ".git" > .dockerignore
    $ sudo docker build .
    Uploading context  6.76 MB
    Uploading context
    Step 0 : FROM busybox
     ---> 769b9341d937
    Step 1 : CMD echo Hello world
     ---> Using cache
     ---> 99cc1ad10469
    Successfully built 99cc1ad10469

This example shows the use of the `.dockerignore` file to exclude the `.git`
directory from the context. Its effect can be seen in the changed size of the
uploaded context.

    $ sudo docker build -t vieux/apache:2.0 .

This will build like the previous example, but it will then tag the
resulting image. The repository name will be `vieux/apache`
and the tag will be `2.0`

    $ sudo docker build - < Dockerfile

This will read a Dockerfile from `STDIN` without context. Due to the
lack of a context, no contents of any local directory will be sent to
the Docker daemon. Since there is no context, a Dockerfile `ADD` only
works if it refers to a remote URL.

    $ sudo docker build - < context.tar.gz

This will build an image for a compressed context read from `STDIN`.
Supported formats are: bzip2, gzip and xz.

    $ sudo docker build github.com/creack/docker-firefox

This will clone the GitHub repository and use the cloned repository as
context. The Dockerfile at the root of the
repository is used as Dockerfile. Note that you
can specify an arbitrary Git repository by using the `git://` or `git@`
schema.

> **Note:** `docker build` will return a `no such file or directory` error
> if the file or directory does not exist in the uploaded context. This may
> happen if there is no context, or if you specify a file that is elsewhere
> on the Host system. The context is limited to the current directory (and its
> children) for security reasons, and to ensure repeatable builds on remote
> Docker hosts. This is also the reason why `ADD ../file` will not work.

## commit

    Usage: docker commit [OPTIONS] CONTAINER [REPOSITORY[:TAG]]

    Create a new image from a container's changes

      -a, --author=""     Author (e.g., "John Hannibal Smith <hannibal@a-team.com>")
      -m, --message=""    Commit message
      -p, --pause=true    Pause container during commit

It can be useful to commit a container's file changes or settings into a
new image. This allows you debug a container by running an interactive
shell, or to export a working dataset to another server. Generally, it
is better to use Dockerfiles to manage your images in a documented and
maintainable way.

By default, the container being committed and its processes will be paused
while the image is committed. This reduces the likelihood of
encountering data corruption during the process of creating the commit.
If this behavior is undesired, set the 'p' option to false.

#### Commit an existing container

    $ sudo docker ps
    ID                  IMAGE               COMMAND             CREATED             STATUS              PORTS
    c3f279d17e0a        ubuntu:12.04        /bin/bash           7 days ago          Up 25 hours
    197387f1b436        ubuntu:12.04        /bin/bash           7 days ago          Up 25 hours
    $ sudo docker commit c3f279d17e0a  SvenDowideit/testimage:version3
    f5283438590d
    $ sudo docker images | head
    REPOSITORY                        TAG                 ID                  CREATED             VIRTUAL SIZE
    SvenDowideit/testimage            version3            f5283438590d        16 seconds ago      335.7 MB

## cp

Copy files/folders from a container's filesystem to the host
path.  Paths are relative to the root of the filesystem.

    Usage: docker cp CONTAINER:PATH HOSTPATH

    Copy files/folders from the PATH to the HOSTPATH

## create

Creates a new container.

    Usage: docker create [OPTIONS] IMAGE [COMMAND] [ARG...]

    Create a new container

      -a, --attach=[]            Attach to STDIN, STDOUT or STDERR.
      --add-host=[]              Add a custom host-to-IP mapping (host:ip)
      -c, --cpu-shares=0         CPU shares (relative weight)
      --cap-add=[]               Add Linux capabilities
      --cap-drop=[]              Drop Linux capabilities
      --cidfile=""               Write the container ID to the file
      --cpuset=""                CPUs in which to allow execution (0-3, 0,1)
      --device=[]                Add a host device to the container (e.g. --device=/dev/sdc:/dev/xvdc:rwm)
      --dns=[]                   Set custom DNS servers
      --dns-search=[]            Set custom DNS search domains (Use --dns-search=. if you don't wish to set the search domain)
      -e, --env=[]               Set environment variables
      --entrypoint=""            Overwrite the default ENTRYPOINT of the image
      --env-file=[]              Read in a line delimited file of environment variables
      --expose=[]                Expose a port or a range of ports (e.g. --expose=3300-3310) from the container without publishing it to your host
      -h, --hostname=""          Container host name
      -i, --interactive=false    Keep STDIN open even if not attached
      --link=[]                  Add link to another container in the form of name:alias
      --lxc-conf=[]              (lxc exec-driver only) Add custom lxc options --lxc-conf="lxc.cgroup.cpuset.cpus = 0,1"
      -m, --memory=""            Memory limit (format: <number><optional unit>, where unit = b, k, m or g)
      --name=""                  Assign a name to the container
      --mac-address=""           Set the container's MAC address
      --net="bridge"             Set the Network mode for the container
                                   'bridge': creates a new network stack for the container on the docker bridge
                                   'none': no networking for this container
                                   'container:<name|id>': reuses another container network stack
                                   'host': use the host network stack inside the container.  Note: the host mode gives the container full access to local system services such as D-bus and is therefore considered insecure.
      -P, --publish-all=false    Publish all exposed ports to the host interfaces
      -p, --publish=[]           Publish a container's port to the host
                                   format: ip:hostPort:containerPort | ip::containerPort | hostPort:containerPort | containerPort
                                   (use 'docker port' to see the actual mapping)
      --privileged=false         Give extended privileges to this container
      --restart=""               Restart policy to apply when a container exits (no, on-failure[:max-retry], always)
      -t, --tty=false            Allocate a pseudo-TTY
      -u, --user=""              Username or UID
      -v, --volume=[]            Bind mount a volume (e.g., from the host: -v /host:/container, from Docker: -v /container)
      --volumes-from=[]          Mount volumes from the specified container(s)
      -w, --workdir=""           Working directory inside the container

The `docker create` command creates a writeable container layer over
the specified image and prepares it for running the specified command.
The container ID is then printed to `STDOUT`.
This is similar to `docker run -d` except the container is never started.
You can then use the `docker start <container_id>` command to start the
container at any point.

This is useful when you want to set up a container configuration ahead
of time so that it is ready to start when you need it.

Please see the [run command](#run) section for more details.

#### Example

    $ sudo docker create -t -i fedora bash
    6d8af538ec541dd581ebc2a24153a28329acb5268abe5ef868c1f1a261221752
    $ sudo docker start -a -i 6d8af538ec5
    bash-4.2#

## diff

List the changed files and directories in a container᾿s filesystem

    Usage: docker diff CONTAINER

    Inspect changes on a container's filesystem

There are 3 events that are listed in the `diff`:

1.  `A` - Add
2.  `D` - Delete
3.  `C` - Change

For example:

    $ sudo docker diff 7bb0e258aefe

    C /dev
    A /dev/kmsg
    C /etc
    A /etc/mtab
    A /go
    A /go/src
    A /go/src/github.com
    A /go/src/github.com/docker
    A /go/src/github.com/docker/docker
    A /go/src/github.com/docker/docker/.git
    ....

## events

    Usage: docker events [OPTIONS]

    Get real time events from the server

      --since=""         Show all events created since timestamp
      --until=""         Stream events until this timestamp

Docker containers will report the following events:

    create, destroy, die, export, kill, pause, restart, start, stop, unpause

and Docker images will report:

    untag, delete

#### Examples

You'll need two shells for this example.

**Shell 1: Listening for events:**

    $ sudo docker events

**Shell 2: Start and Stop a Container:**

    $ sudo docker start 4386fb97867d
    $ sudo docker stop 4386fb97867d

**Shell 1: (Again .. now showing events):**

    2014-05-10T17:42:14.999999999Z07:00 4386fb97867d: (from 12de384bfb10) start
    2014-05-10T17:42:14.999999999Z07:00 4386fb97867d: (from 12de384bfb10) die
    2014-05-10T17:42:14.999999999Z07:00 4386fb97867d: (from 12de384bfb10) stop

**Show events in the past from a specified time:**

    $ sudo docker events --since 1378216169
    2014-03-10T17:42:14.999999999Z07:00 4386fb97867d: (from 12de384bfb10) die
    2014-03-10T17:42:14.999999999Z07:00 4386fb97867d: (from 12de384bfb10) stop

    $ sudo docker events --since '2013-09-03'
    2014-09-03T17:42:14.999999999Z07:00 4386fb97867d: (from 12de384bfb10) start
    2014-09-03T17:42:14.999999999Z07:00 4386fb97867d: (from 12de384bfb10) die
    2014-09-03T17:42:14.999999999Z07:00 4386fb97867d: (from 12de384bfb10) stop

    $ sudo docker events --since '2013-09-03 15:49:29 +0200 CEST'
    2014-09-03T15:49:29.999999999Z07:00 4386fb97867d: (from 12de384bfb10) die
    2014-09-03T15:49:29.999999999Z07:00 4386fb97867d: (from 12de384bfb10) stop

## exec

    Usage: docker exec [OPTIONS] CONTAINER COMMAND [ARG...]

    Run a command in a running container

      -d, --detach=false         Detached mode: run command in the background
      -i, --interactive=false    Keep STDIN open even if not attached
      -t, --tty=false            Allocate a pseudo-TTY

The `docker exec` command runs a new command in a running container.

The command started using `docker exec` will only run while the container's primary
process (`PID 1`) is running, and will not be restarted if the container is restarted.

If the container is paused, then the `docker exec` command will wait until the
container is unpaused, and then run.

#### Examples

    $ sudo docker run --name ubuntu_bash --rm -i -t ubuntu bash

This will create a container named `ubuntu_bash` and start a Bash session.

    $ sudo docker exec -d ubuntu_bash touch /tmp/execWorks

This will create a new file `/tmp/execWorks` inside the running container
`ubuntu_bash`, in the background.

    $ sudo docker exec -it ubuntu_bash bash

This will create a new Bash session in the container `ubuntu_bash`.

## export

    Usage: docker export CONTAINER

    Export the contents of a filesystem as a tar archive to STDOUT

For example:

    $ sudo docker export red_panda > latest.tar

## history

    Usage: docker history [OPTIONS] IMAGE

    Show the history of an image

      --no-trunc=false     Don't truncate output
      -q, --quiet=false    Only show numeric IDs

To see how the `docker:latest` image was built:

    $ sudo docker history docker
    IMAGE                                                              CREATED             CREATED BY                                                                                                                                                 SIZE
    3e23a5875458790b7a806f95f7ec0d0b2a5c1659bfc899c89f939f6d5b8f7094   8 days ago          /bin/sh -c #(nop) ENV LC_ALL=C.UTF-8                                                                                                                       0 B
    8578938dd17054dce7993d21de79e96a037400e8d28e15e7290fea4f65128a36   8 days ago          /bin/sh -c dpkg-reconfigure locales &&    locale-gen C.UTF-8 &&    /usr/sbin/update-locale LANG=C.UTF-8                                                    1.245 MB
    be51b77efb42f67a5e96437b3e102f81e0a1399038f77bf28cea0ed23a65cf60   8 days ago          /bin/sh -c apt-get update && apt-get install -y    git    libxml2-dev    python    build-essential    make    gcc    python-dev    locales    python-pip   338.3 MB
    4b137612be55ca69776c7f30c2d2dd0aa2e7d72059820abf3e25b629f887a084   6 weeks ago         /bin/sh -c #(nop) ADD jessie.tar.xz in /                                                                                                                   121 MB
    750d58736b4b6cc0f9a9abe8f258cef269e3e9dceced1146503522be9f985ada   6 weeks ago         /bin/sh -c #(nop) MAINTAINER Tianon Gravi <admwiggin@gmail.com> - mkimage-debootstrap.sh -t jessie.tar.xz jessie http://http.debian.net/debian             0 B
    511136ea3c5a64f264b78b5433614aec563103b4d4702f3ba7d4d2698e22c158   9 months ago                                                                                                                                                                   0 B

## images

    Usage: docker images [OPTIONS] [NAME]

    List images

      -a, --all=false      Show all images (by default filter out the intermediate image layers)
      -f, --filter=[]      Provide filter values (i.e. 'dangling=true')
      --no-trunc=false     Don't truncate output
      -q, --quiet=false    Only show numeric IDs

The default `docker images` will show all top level
images, their repository and tags, and their virtual size.

Docker images have intermediate layers that increase reusability,
decrease disk usage, and speed up `docker build` by
allowing each step to be cached. These intermediate layers are not shown
by default.

An image will be listed more than once if it has multiple repository names
or tags. This single image (identifiable by its matching `IMAGE ID`)
uses up the `VIRTUAL SIZE` listed only once.

#### Listing the most recently created images

    $ sudo docker images | head
    REPOSITORY                TAG                 IMAGE ID            CREATED             VIRTUAL SIZE
    <none>                    <none>              77af4d6b9913        19 hours ago        1.089 GB
    committ                   latest              b6fa739cedf5        19 hours ago        1.089 GB
    <none>                    <none>              78a85c484f71        19 hours ago        1.089 GB
    docker                    latest              30557a29d5ab        20 hours ago        1.089 GB
    <none>                    <none>              5ed6274db6ce        24 hours ago        1.089 GB
    postgres                  9                   746b819f315e        4 days ago          213.4 MB
    postgres                  9.3                 746b819f315e        4 days ago          213.4 MB
    postgres                  9.3.5               746b819f315e        4 days ago          213.4 MB
    postgres                  latest              746b819f315e        4 days ago          213.4 MB


#### Listing the full length image IDs

    $ sudo docker images --no-trunc | head
    REPOSITORY                    TAG                 IMAGE ID                                                           CREATED             VIRTUAL SIZE
    <none>                        <none>              77af4d6b9913e693e8d0b4b294fa62ade6054e6b2f1ffb617ac955dd63fb0182   19 hours ago        1.089 GB
    committest                    latest              b6fa739cedf5ea12a620a439402b6004d057da800f91c7524b5086a5e4749c9f   19 hours ago        1.089 GB
    <none>                        <none>              78a85c484f71509adeaace20e72e941f6bdd2b25b4c75da8693efd9f61a37921   19 hours ago        1.089 GB
    docker                        latest              30557a29d5abc51e5f1d5b472e79b7e296f595abcf19fe6b9199dbbc809c6ff4   20 hours ago        1.089 GB
    <none>                        <none>              0124422dd9f9cf7ef15c0617cda3931ee68346455441d66ab8bdc5b05e9fdce5   20 hours ago        1.089 GB
    <none>                        <none>              18ad6fad340262ac2a636efd98a6d1f0ea775ae3d45240d3418466495a19a81b   22 hours ago        1.082 GB
    <none>                        <none>              f9f1e26352f0a3ba6a0ff68167559f64f3e21ff7ada60366e2d44a04befd1d3a   23 hours ago        1.089 GB
    tryout                        latest              2629d1fa0b81b222fca63371ca16cbf6a0772d07759ff80e8d1369b926940074   23 hours ago        131.5 MB
    <none>                        <none>              5ed6274db6ceb2397844896966ea239290555e74ef307030ebb01ff91b1914df   24 hours ago        1.089 GB

#### Filtering

The filtering flag (`-f` or `--filter`) format is of "key=value". If there are more
than one filter, then pass multiple flags (e.g., `--filter "foo=bar" --filter "bif=baz"`)

Current filters:
 * dangling (boolean - true or false)

##### Untagged images

    $ sudo docker images --filter "dangling=true"

    REPOSITORY          TAG                 IMAGE ID            CREATED             VIRTUAL SIZE
    <none>              <none>              8abc22fbb042        4 weeks ago         0 B
    <none>              <none>              48e5f45168b9        4 weeks ago         2.489 MB
    <none>              <none>              bf747efa0e2f        4 weeks ago         0 B
    <none>              <none>              980fe10e5736        12 weeks ago        101.4 MB
    <none>              <none>              dea752e4e117        12 weeks ago        101.4 MB
    <none>              <none>              511136ea3c5a        8 months ago        0 B

This will display untagged images, that are the leaves of the images tree (not
intermediary layers). These images occur when a new build of an image takes the
`repo:tag` away from the image ID, leaving it untagged. A warning will be issued
if trying to remove an image when a container is presently using it.
By having this flag it allows for batch cleanup.

Ready for use by `docker rmi ...`, like:

    $ sudo docker rmi $(sudo docker images -f "dangling=true" -q)

    8abc22fbb042
    48e5f45168b9
    bf747efa0e2f
    980fe10e5736
    dea752e4e117
    511136ea3c5a

NOTE: Docker will warn you if any containers exist that are using these untagged images.

## import

    Usage: docker import URL|- [REPOSITORY[:TAG]]

    Create an empty filesystem image and import the contents of the tarball (.tar, .tar.gz, .tgz, .bzip, .tar.xz, .txz) into it, then optionally tag it.

URLs must start with `http` and point to a single file archive (.tar,
.tar.gz, .tgz, .bzip, .tar.xz, or .txz) containing a root filesystem. If
you would like to import from a local directory or archive, you can use
the `-` parameter to take the data from `STDIN`.

#### Examples

**Import from a remote location:**

This will create a new untagged image.

    $ sudo docker import http://example.com/exampleimage.tgz

**Import from a local file:**

Import to docker via pipe and `STDIN`.

    $ cat exampleimage.tgz | sudo docker import - exampleimagelocal:new

**Import from a local directory:**

    $ sudo tar -c . | sudo docker import - exampleimagedir

Note the `sudo` in this example – you must preserve
the ownership of the files (especially root ownership) during the
archiving with tar. If you are not root (or the sudo command) when you
tar, then the ownerships might not get preserved.

## info


    Usage: docker info

    Display system-wide information

For example:

    $ sudo docker -D info
    Containers: 14
    Images: 52
    Storage Driver: aufs
     Root Dir: /var/lib/docker/aufs
     Dirs: 545
    Execution Driver: native-0.2
    Kernel Version: 3.13.0-24-generic
    Operating System: Ubuntu 14.04 LTS
    CPUs: 1
    Name: prod-server-42
    ID: 7TRN:IPZB:QYBB:VPBQ:UMPP:KARE:6ZNR:XE6T:7EWV:PKF4:ZOJD:TPYS
    Total Memory: 2 GiB
    Debug mode (server): false
    Debug mode (client): true
    Fds: 10
    Goroutines: 9
    EventsListeners: 0
    Init Path: /usr/bin/docker
    Username: svendowideit
    Registry: [https://index.docker.io/v1/]
    Labels:
     storage=ssd

The global `-D` option tells all `docker` commands to output debug information.

When sending issue reports, please use `docker version` and `docker -D info` to
ensure we know how your setup is configured.

## inspect

    Usage: docker inspect [OPTIONS] CONTAINER|IMAGE [CONTAINER|IMAGE...]

    Return low-level information on a container or image

      -f, --format=""    Format the output using the given go template.

By default, this will render all results in a JSON array. If a format is
specified, the given template will be executed for each result.

Go's [text/template](http://golang.org/pkg/text/template/) package
describes all the details of the format.

#### Examples

**Get an instance's IP address:**

For the most part, you can pick out any field from the JSON in a fairly
straightforward manner.

    $ sudo docker inspect --format='{{.NetworkSettings.IPAddress}}' $INSTANCE_ID

**Get an instance's MAC Address:**

For the most part, you can pick out any field from the JSON in a fairly
straightforward manner.

    $ sudo docker inspect --format='{{.NetworkSettings.MacAddress}}' $INSTANCE_ID

**List All Port Bindings:**

One can loop over arrays and maps in the results to produce simple text
output:

    $ sudo docker inspect --format='{{range $p, $conf := .NetworkSettings.Ports}} {{$p}} -> {{(index $conf 0).HostPort}} {{end}}' $INSTANCE_ID

**Find a Specific Port Mapping:**

The `.Field` syntax doesn't work when the field name begins with a
number, but the template language's `index` function does. The
`.NetworkSettings.Ports` section contains a map of the internal port
mappings to a list of external address/port objects, so to grab just the
numeric public port, you use `index` to find the specific port map, and
then `index` 0 contains the first object inside of that. Then we ask for
the `HostPort` field to get the public address.

    $ sudo docker inspect --format='{{(index (index .NetworkSettings.Ports "8787/tcp") 0).HostPort}}' $INSTANCE_ID

**Get config:**

The `.Field` syntax doesn't work when the field contains JSON data, but
the template language's custom `json` function does. The `.config`
section contains complex JSON object, so to grab it as JSON, you use
`json` to convert the configuration object into JSON.

    $ sudo docker inspect --format='{{json .config}}' $INSTANCE_ID

## kill

    Usage: docker kill [OPTIONS] CONTAINER [CONTAINER...]

    Kill a running container using SIGKILL or a specified signal

      -s, --signal="KILL"    Signal to send to the container

The main process inside the container will be sent `SIGKILL`, or any
signal specified with option `--signal`.

## load

    Usage: docker load [OPTIONS]

    Load an image from a tar archive on STDIN

      -i, --input=""     Read from a tar archive file, instead of STDIN

Loads a tarred repository from a file or the standard input stream.
Restores both images and tags.

    $ sudo docker images
    REPOSITORY          TAG                 IMAGE ID            CREATED             VIRTUAL SIZE
    $ sudo docker load < busybox.tar
    $ sudo docker images
    REPOSITORY          TAG                 IMAGE ID            CREATED             VIRTUAL SIZE
    busybox             latest              769b9341d937        7 weeks ago         2.489 MB
    $ sudo docker load --input fedora.tar
    $ sudo docker images
    REPOSITORY          TAG                 IMAGE ID            CREATED             VIRTUAL SIZE
    busybox             latest              769b9341d937        7 weeks ago         2.489 MB
    fedora              rawhide             0d20aec6529d        7 weeks ago         387 MB
    fedora              20                  58394af37342        7 weeks ago         385.5 MB
    fedora              heisenbug           58394af37342        7 weeks ago         385.5 MB
    fedora              latest              58394af37342        7 weeks ago         385.5 MB

## login

    Usage: docker login [OPTIONS] [SERVER]

    Register or log in to a Docker registry server, if no server is specified "https://index.docker.io/v1/" is the default.

      -e, --email=""       Email
      -p, --password=""    Password
      -u, --username=""    Username

If you want to login to a self-hosted registry you can specify this by
adding the server name.

    example:
    $ sudo docker login localhost:8080

## logout

    Usage: docker logout [SERVER]

    Log out from a Docker registry, if no server is specified "https://index.docker.io/v1/" is the default.

For example:

    $ sudo docker logout localhost:8080

## logs

    Usage: docker logs [OPTIONS] CONTAINER

    Fetch the logs of a container

      -f, --follow=false        Follow log output
      -t, --timestamps=false    Show timestamps
      --tail="all"              Output the specified number of lines at the end of logs (defaults to all logs)

The `docker logs` command batch-retrieves logs present at the time of execution.

The `docker logs --follow` command will continue streaming the new output from
the container's `STDOUT` and `STDERR`.

Passing a negative number or a non-integer to `--tail` is invalid and the
value is set to `all` in that case. This behavior may change in the future.

The `docker logs --timestamp` commands will add an RFC3339Nano
timestamp, for example `2014-09-16T06:17:46.000000000Z`, to each
log entry. To ensure that the timestamps for are aligned the
nano-second part of the timestamp will be padded with zero when necessary.

## port

    Usage: docker port CONTAINER [PRIVATE_PORT[/PROTO]]

    List port mappings for the CONTAINER, or lookup the public-facing port that is NAT-ed to the PRIVATE_PORT

You can find out all the ports mapped by not specifying a `PRIVATE_PORT`, or
just a specific mapping:

    $ sudo docker ps test
    CONTAINER ID        IMAGE               COMMAND             CREATED             STATUS              PORTS                                            NAMES
    b650456536c7        busybox:latest      top                 54 minutes ago      Up 54 minutes       0.0.0.0:1234->9876/tcp, 0.0.0.0:4321->7890/tcp   test
    $ sudo docker port test
    7890/tcp -> 0.0.0.0:4321
    9876/tcp -> 0.0.0.0:1234
    $ sudo docker port test 7890/tcp
    0.0.0.0:4321
    $ sudo docker port test 7890/udp
    2014/06/24 11:53:36 Error: No public port '7890/udp' published for test
    $ sudo docker port test 7890
    0.0.0.0:4321

## pause

    Usage: docker pause CONTAINER

    Pause all processes within a container

The `docker pause` command uses the cgroups freezer to suspend all processes in
a container.  Traditionally when suspending a process the `SIGSTOP` signal is
used, which is observable by the process being suspended. With the cgroups freezer
the process is unaware, and unable to capture, that it is being suspended,
and subsequently resumed.

See the
[cgroups freezer documentation](https://www.kernel.org/doc/Documentation/cgroups/freezer-subsystem.txt)
for further details.

## ps

    Usage: docker ps [OPTIONS]

    List containers

      -a, --all=false       Show all containers. Only running containers are shown by default.
      --before=""           Show only container created before Id or Name, include non-running ones.
      -f, --filter=[]       Provide filter values. Valid filters:
                              exited=<int> - containers with exit code of <int>
                              status=(restarting|running|paused|exited)
      -l, --latest=false    Show only the latest created container, include non-running ones.
      -n=-1                 Show n last created containers, include non-running ones.
      --no-trunc=false      Don't truncate output
      -q, --quiet=false     Only display numeric IDs
      -s, --size=false      Display total file sizes
      --since=""            Show only containers created since Id or Name, include non-running ones.

Running `docker ps` showing 2 linked containers.

    $ sudo docker ps
    CONTAINER ID        IMAGE                        COMMAND                CREATED              STATUS              PORTS               NAMES
    4c01db0b339c        ubuntu:12.04                 bash                   17 seconds ago       Up 16 seconds                           webapp
    d7886598dbe2        crosbymichael/redis:latest   /redis-server --dir    33 minutes ago       Up 33 minutes       6379/tcp            redis,webapp/db

`docker ps` will show only running containers by default. To see all containers:
`docker ps -a`

#### Filtering

The filtering flag (`-f` or `--filter)` format is a `key=value` pair. If there is more
than one filter, then pass multiple flags (e.g. `--filter "foo=bar" --filter "bif=baz"`)

Current filters:
 * exited (int - the code of exited containers. Only useful with '--all')
 * status (restarting|running|paused|exited)

##### Successfully exited containers

    $ sudo docker ps -a --filter 'exited=0'
    CONTAINER ID        IMAGE             COMMAND                CREATED             STATUS                   PORTS                      NAMES
    ea09c3c82f6e        registry:latest   /srv/run.sh            2 weeks ago         Exited (0) 2 weeks ago   127.0.0.1:5000->5000/tcp   desperate_leakey
    106ea823fe4e        fedora:latest     /bin/sh -c 'bash -l'   2 weeks ago         Exited (0) 2 weeks ago                              determined_albattani
    48ee228c9464        fedora:20         bash                   2 weeks ago         Exited (0) 2 weeks ago                              tender_torvalds

This shows all the containers that have exited with status of '0'

## pull

    Usage: docker pull [OPTIONS] NAME[:TAG]

    Pull an image or a repository from the registry

      -a, --all-tags=false    Download all tagged images in the repository

Most of your images will be created on top of a base image from the
[Docker Hub](https://hub.docker.com) registry.

[Docker Hub](https://hub.docker.com) contains many pre-built images that you
can `pull` and try without needing to define and configure your own.

It is also possible to manually specify the path of a registry to pull from.
For example, if you have set up a local registry, you can specify its path to
pull from it. A repository path is similar to a URL, but does not contain
a protocol specifier (`https://`, for example).

To download a particular image, or set of images (i.e., a repository),
use `docker pull`:

    $ sudo docker pull debian
    # will pull the debian:latest image, its intermediate layers
    # and any aliases of the same id
    $ sudo docker pull debian:testing
    # will pull the image named ubuntu:trusty, ubuntu:14.04
    # which is an alias of the same image
    # and any intermediate layers it is based on.
    # (Typically the empty `scratch` image, a MAINTAINER layer,
    # and the un-tarred base).
    $ sudo docker pull --all-tags centos
    # will pull all the images from the centos repository
    $ sudo docker pull registry.hub.docker.com/debian
    # manually specifies the path to the default Docker registry. This could
    # be replaced with the path to a local registry to pull from another source.

## push

    Usage: docker push NAME[:TAG]

    Push an image or a repository to the registry

Use `docker push` to share your images to the [Docker Hub](https://hub.docker.com)
registry or to a self-hosted one.

## restart

    Usage: docker restart [OPTIONS] CONTAINER [CONTAINER...]

    Restart a running container

      -t, --time=10      Number of seconds to try to stop for before killing the container. Once killed it will then be restarted. Default is 10 seconds.

## rm

    Usage: docker rm [OPTIONS] CONTAINER [CONTAINER...]

    Remove one or more containers

      -f, --force=false      Force the removal of a running container (uses SIGKILL)
      -l, --link=false       Remove the specified link and not the underlying container
      -v, --volumes=false    Remove the volumes associated with the container

#### Examples

    $ sudo docker rm /redis
    /redis

This will remove the container referenced under the link
`/redis`.

    $ sudo docker rm --link /webapp/redis
    /webapp/redis

This will remove the underlying link between `/webapp` and the `/redis`
containers removing all network communication.

    $ sudo docker rm --force redis
    redis

The main process inside the container referenced under the link `/redis` will receive
`SIGKILL`, then the container will be removed.

This command will delete all stopped containers. The command `docker ps
-a -q` will return all existing container IDs and pass them to the `rm`
command which will delete them. Any running containers will not be
deleted.

## rmi

    Usage: docker rmi [OPTIONS] IMAGE [IMAGE...]

    Remove one or more images

      -f, --force=false    Force removal of the image
      --no-prune=false     Do not delete untagged parents

#### Removing tagged images

Images can be removed either by their short or long IDs, or their image
names. If an image has more than one name, each of them needs to be
removed before the image is removed.

    $ sudo docker images
    REPOSITORY                TAG                 IMAGE ID            CREATED             SIZE
    test1                     latest              fd484f19954f        23 seconds ago      7 B (virtual 4.964 MB)
    test                      latest              fd484f19954f        23 seconds ago      7 B (virtual 4.964 MB)
    test2                     latest              fd484f19954f        23 seconds ago      7 B (virtual 4.964 MB)

    $ sudo docker rmi fd484f19954f
    Error: Conflict, cannot delete image fd484f19954f because it is tagged in multiple repositories
    2013/12/11 05:47:16 Error: failed to remove one or more images

    $ sudo docker rmi test1
    Untagged: fd484f19954f4920da7ff372b5067f5b7ddb2fd3830cecd17b96ea9e286ba5b8
    $ sudo docker rmi test2
    Untagged: fd484f19954f4920da7ff372b5067f5b7ddb2fd3830cecd17b96ea9e286ba5b8

    $ sudo docker images
    REPOSITORY                TAG                 IMAGE ID            CREATED             SIZE
    test                      latest              fd484f19954f        23 seconds ago      7 B (virtual 4.964 MB)
    $ sudo docker rmi test
    Untagged: fd484f19954f4920da7ff372b5067f5b7ddb2fd3830cecd17b96ea9e286ba5b8
    Deleted: fd484f19954f4920da7ff372b5067f5b7ddb2fd3830cecd17b96ea9e286ba5b8

## run

    Usage: docker run [OPTIONS] IMAGE [COMMAND] [ARG...]

    Run a command in a new container

      -a, --attach=[]            Attach to STDIN, STDOUT or STDERR.
      --add-host=[]              Add a custom host-to-IP mapping (host:ip)
      -c, --cpu-shares=0         CPU shares (relative weight)
      --cap-add=[]               Add Linux capabilities
      --cap-drop=[]              Drop Linux capabilities
      --cidfile=""               Write the container ID to the file
      --cpuset=""                CPUs in which to allow execution (0-3, 0,1)
      -d, --detach=false         Detached mode: run the container in the background and print the new container ID
      --device=[]                Add a host device to the container (e.g. --device=/dev/sdc:/dev/xvdc:rwm)
      --dns=[]                   Set custom DNS servers
      --dns-search=[]            Set custom DNS search domains (Use --dns-search=. if you don't wish to set the search domain)
      -e, --env=[]               Set environment variables
      --entrypoint=""            Overwrite the default ENTRYPOINT of the image
      --env-file=[]              Read in a line delimited file of environment variables
      --expose=[]                Expose a port or a range of ports (e.g. --expose=3300-3310) from the container without publishing it to your host
      --global-ipv6=false        Assign a global IPv6 address to the container and add a default route for IPv6 (see [IPv6](/articles/networking#ipv6)).
      -h, --hostname=""          Container host name
      -i, --interactive=false    Keep STDIN open even if not attached
      --link=[]                  Add link to another container in the form of name:alias
      --lxc-conf=[]              (lxc exec-driver only) Add custom lxc options --lxc-conf="lxc.cgroup.cpuset.cpus = 0,1"
      -m, --memory=""            Memory limit (format: <number><optional unit>, where unit = b, k, m or g)
      --name=""                  Assign a name to the container
      --net="bridge"             Set the Network mode for the container
                                   'bridge': creates a new network stack for the container on the docker bridge
                                   'none': no networking for this container
                                   'container:<name|id>': reuses another container network stack
                                   'host': use the host network stack inside the container.  Note: the host mode gives the container full access to local system services such as D-bus and is therefore considered insecure.
      -P, --publish-all=false    Publish all exposed ports to the host interfaces
      -p, --publish=[]           Publish a container's port to the host
                                   format: ip:hostPort:containerPort | ip::containerPort | hostPort:containerPort | containerPort
                                   (use 'docker port' to see the actual mapping)
      --privileged=false         Give extended privileges to this container
      --restart=""               Restart policy to apply when a container exits (no, on-failure[:max-retry], always)
      --rm=false                 Automatically remove the container when it exits (incompatible with -d)
      --sig-proxy=true           Proxy received signals to the process (non-TTY mode only). SIGCHLD, SIGSTOP, and SIGKILL are not proxied.
      -t, --tty=false            Allocate a pseudo-TTY
      -u, --user=""              Username or UID
      -v, --volume=[]            Bind mount a volume (e.g., from the host: -v /host:/container, from Docker: -v /container)
      --volumes-from=[]          Mount volumes from the specified container(s)
      -w, --workdir=""           Working directory inside the container

The `docker run` command first `creates` a writeable container layer over the
specified image, and then `starts` it using the specified command. That is,
`docker run` is equivalent to the API `/containers/create` then
`/containers/(id)/start`. A stopped container can be restarted with all its
previous changes intact using `docker start`. See `docker ps -a` to view a list
of all containers.

There is detailed information about `docker run` in the [Docker run reference](
/reference/run/).

The `docker run` command can be used in combination with `docker commit` to
[*change the command that a container runs*](#commit-an-existing-container).

See the [Docker User Guide](/userguide/dockerlinks/) for more detailed
information about the `--expose`, `-p`, `-P` and `--link` parameters,
and linking containers.

#### Examples

    $ sudo docker run --cidfile /tmp/docker_test.cid ubuntu echo "test"

This will create a container and print `test` to the console. The `cidfile`
flag makes Docker attempt to create a new file and write the container ID to it.
If the file exists already, Docker will return an error. Docker will close this
file when `docker run` exits.

    $ sudo docker run -t -i --rm ubuntu bash
    root@bc338942ef20:/# mount -t tmpfs none /mnt
    mount: permission denied

This will *not* work, because by default, most potentially dangerous kernel
capabilities are dropped; including `cap_sys_admin` (which is required to mount
filesystems). However, the `--privileged` flag will allow it to run:

    $ sudo docker run --privileged ubuntu bash
    root@50e3f57e16e6:/# mount -t tmpfs none /mnt
    root@50e3f57e16e6:/# df -h
    Filesystem      Size  Used Avail Use% Mounted on
    none            1.9G     0  1.9G   0% /mnt

The `--privileged` flag gives *all* capabilities to the container, and it also
lifts all the limitations enforced by the `device` cgroup controller. In other
words, the container can then do almost everything that the host can do. This
flag exists to allow special use-cases, like running Docker within Docker.

    $ sudo docker  run -w /path/to/dir/ -i -t  ubuntu pwd

The `-w` lets the command being executed inside directory given, here
`/path/to/dir/`. If the path does not exists it is created inside the container.

    $ sudo docker  run  -v `pwd`:`pwd` -w `pwd` -i -t  ubuntu pwd

The `-v` flag mounts the current working directory into the container. The `-w`
lets the command being executed inside the current working directory, by
changing into the directory to the value returned by `pwd`. So this
combination executes the command using the container, but inside the
current working directory.

    $ sudo docker run -v /doesnt/exist:/foo -w /foo -i -t ubuntu bash

When the host directory of a bind-mounted volume doesn't exist, Docker
will automatically create this directory on the host for you. In the
example above, Docker will create the `/doesnt/exist`
folder before starting your container.

    $ sudo docker run -t -i -v /var/run/docker.sock:/var/run/docker.sock -v ./static-docker:/usr/bin/docker busybox sh

By bind-mounting the docker unix socket and statically linked docker
binary (such as that provided by [https://get.docker.com](
https://get.docker.com)), you give the container the full access to create and
manipulate the host's Docker daemon.

    $ sudo docker run -p 127.0.0.1:80:8080 ubuntu bash

This binds port `8080` of the container to port `80` on `127.0.0.1` of
the host machine. The [Docker User Guide](/userguide/dockerlinks/)
explains in detail how to manipulate ports in Docker.

    $ sudo docker run --expose 80 ubuntu bash

This exposes port `80` of the container for use within a link without
publishing the port to the host system's interfaces. The [Docker User
Guide](/userguide/dockerlinks) explains in detail how to manipulate
ports in Docker.

    $ sudo docker run -e MYVAR1 --env MYVAR2=foo --env-file ./env.list ubuntu bash

This sets environmental variables in the container. For illustration all three
flags are shown here. Where `-e`, `--env` take an environment variable and
value, or if no "=" is provided, then that variable's current value is passed
through (i.e. `$MYVAR1` from the host is set to `$MYVAR1` in the container). All
three flags, `-e`, `--env` and `--env-file` can be repeated.

Regardless of the order of these three flags, the `--env-file` are processed
first, and then `-e`, `--env` flags. This way, the `-e` or `--env` will
override variables as needed.

    $ cat ./env.list
    TEST_FOO=BAR
    $ sudo docker run --env TEST_FOO="This is a test" --env-file ./env.list busybox env | grep TEST_FOO
    TEST_FOO=This is a test

The `--env-file` flag takes a filename as an argument and expects each line
to be in the `VAR=VAL` format, mimicking the argument passed to `--env`. Comment
lines need only be prefixed with `#`

An example of a file passed with `--env-file`

    $ cat ./env.list
    TEST_FOO=BAR

    # this is a comment
    TEST_APP_DEST_HOST=10.10.0.127
    TEST_APP_DEST_PORT=8888

    # pass through this variable from the caller
    TEST_PASSTHROUGH
    $ sudo TEST_PASSTHROUGH=howdy docker run --env-file ./env.list busybox env
    HOME=/
    PATH=/usr/local/sbin:/usr/local/bin:/usr/sbin:/usr/bin:/sbin:/bin
    HOSTNAME=5198e0745561
    TEST_FOO=BAR
    TEST_APP_DEST_HOST=10.10.0.127
    TEST_APP_DEST_PORT=8888
    TEST_PASSTHROUGH=howdy

    $ sudo docker run --name console -t -i ubuntu bash

This will create and run a new container with the container name being
`console`.

    $ sudo docker run --link /redis:redis --name console ubuntu bash

The `--link` flag will link the container named `/redis` into the newly
created container with the alias `redis`. The new container can access the
network and environment of the `redis` container via environment variables.
The `--name` flag will assign the name `console` to the newly created
container.

    $ sudo docker run --volumes-from 777f7dc92da7 --volumes-from ba8c0c54f0f2:ro -i -t ubuntu pwd

The `--volumes-from` flag mounts all the defined volumes from the referenced
containers. Containers can be specified by repetitions of the `--volumes-from`
argument. The container ID may be optionally suffixed with `:ro` or `:rw` to
mount the volumes in read-only or read-write mode, respectively. By default,
the volumes are mounted in the same mode (read write or read only) as
the reference container.

The `-a` flag tells `docker run` to bind to the container's `STDIN`, `STDOUT` or
`STDERR`. This makes it possible to manipulate the output and input as needed.

    $ echo "test" | sudo docker run -i -a stdin ubuntu cat -

This pipes data into a container and prints the container's ID by attaching
only to the container's `STDIN`.

    $ sudo docker run -a stderr ubuntu echo test

This isn't going to print anything unless there's an error because we've
only attached to the `STDERR` of the container. The container's logs
still store what's been written to `STDERR` and `STDOUT`.

    $ cat somefile | sudo docker run -i -a stdin mybuilder dobuild

This is how piping a file into a container could be done for a build.
The container's ID will be printed after the build is done and the build
logs could be retrieved using `docker logs`. This is
useful if you need to pipe a file or something else into a container and
retrieve the container's ID once the container has finished running.

   $ sudo docker run --device=/dev/sdc:/dev/xvdc --device=/dev/sdd --device=/dev/zero:/dev/nulo -i -t ubuntu ls -l /dev/{xvdc,sdd,nulo}
   brw-rw---- 1 root disk 8, 2 Feb  9 16:05 /dev/xvdc
   brw-rw---- 1 root disk 8, 3 Feb  9 16:05 /dev/sdd
   crw-rw-rw- 1 root root 1, 5 Feb  9 16:05 /dev/nulo

It is often necessary to directly expose devices to a container. The `--device`
option enables that.  For example, a specific block storage device or loop
device or audio device can be added to an otherwise unprivileged container
(without the `--privileged` flag) and have the application directly access it.

By default, the container will be able to `read`, `write` and `mknod` these devices.
This can be overridden using a third `:rwm` set of options to each `--device`
flag:


```
	$ sudo docker run --device=/dev/sda:/dev/xvdc --rm -it ubuntu fdisk  /dev/xvdc

	Command (m for help): q
	$ sudo docker run --device=/dev/sda:/dev/xvdc:r --rm -it ubuntu fdisk  /dev/xvdc
	You will not be able to write the partition table.

	Command (m for help): q

	$ sudo docker run --device=/dev/sda:/dev/xvdc --rm -it ubuntu fdisk  /dev/xvdc

	Command (m for help): q

	$ sudo docker run --device=/dev/sda:/dev/xvdc:m --rm -it ubuntu fdisk  /dev/xvdc
	fdisk: unable to open /dev/xvdc: Operation not permitted
```

**Note:**
> `--device` cannot be safely used with ephemeral devices. Block devices that
> may be removed should not be added to untrusted containers with `--device`.

**A complete example:**

    $ sudo docker run -d --name static static-web-files sh
    $ sudo docker run -d --expose=8098 --name riak riakserver
    $ sudo docker run -d -m 100m -e DEVELOPMENT=1 -e BRANCH=example-code -v $(pwd):/app/bin:ro --name app appserver
    $ sudo docker run -d -p 1443:443 --dns=10.0.0.1 --dns-search=dev.org -v /var/log/httpd --volumes-from static --link riak --link app -h www.sven.dev.org --name web webserver
    $ sudo docker run -t -i --rm --volumes-from web -w /var/log/httpd busybox tail -f access.log

This example shows five containers that might be set up to test a web
application change:

1. Start a pre-prepared volume image `static-web-files` (in the background)
   that has CSS, image and static HTML in it, (with a `VOLUME` instruction in
   the Dockerfile to allow the web server to use those files);
2. Start a pre-prepared `riakserver` image, give the container name `riak` and
   expose port `8098` to any containers that link to it;
3. Start the `appserver` image, restricting its memory usage to 100MB, setting
   two environment variables `DEVELOPMENT` and `BRANCH` and bind-mounting the
   current directory (`$(pwd)`) in the container in read-only mode as `/app/bin`;
4. Start the `webserver`, mapping port `443` in the container to port `1443` on
   the Docker server, setting the DNS server to `10.0.0.1` and DNS search
   domain to `dev.org`, creating a volume to put the log files into (so we can
   access it from another container), then importing the files from the volume
   exposed by the `static` container, and linking to all exposed ports from
   `riak` and `app`. Lastly, we set the hostname to `web.sven.dev.org` so its
   consistent with the pre-generated SSL certificate;
5. Finally, we create a container that runs `tail -f access.log` using the logs
   volume from the `web` container, setting the workdir to `/var/log/httpd`. The
   `--rm` option means that when the container exits, the container's layer is
   removed.

#### Restart Policies

Using the `--restart` flag on Docker run you can specify a restart policy for
how a container should or should not be restarted on exit.

** no ** - Do not restart the container when it exits.

** on-failure ** - Restart the container only if it exits with a non zero exit status.

** always ** - Always restart the container regardless of the exit status.

You can also specify the maximum amount of times Docker will try to
restart the container when using the ** on-failure ** policy.  The
default is that Docker will try forever to restart the container.

    $ sudo docker run --restart=always redis

This will run the `redis` container with a restart policy of ** always ** so that if
the container exits, Docker will restart it.

    $ sudo docker run --restart=on-failure:10 redis

This will run the `redis` container with a restart policy of **
on-failure ** and a maximum restart count of 10.  If the `redis`
container exits with a non-zero exit status more than 10 times in a row
Docker will abort trying to restart the container.  Providing a maximum
restart limit is only valid for the ** on-failure ** policy.

## save

    Usage: docker save [OPTIONS] IMAGE [IMAGE...]

    Save an image(s) to a tar archive (streamed to STDOUT by default)

      -o, --output=""    Write to a file, instead of STDOUT

Produces a tarred repository to the standard output stream.
Contains all parent layers, and all tags + versions, or specified `repo:tag`, for
each argument provided.

It is used to create a backup that can then be used with `docker load`

    $ sudo docker save busybox > busybox.tar
    $ ls -sh busybox.tar
    2.7M busybox.tar
    $ sudo docker save --output busybox.tar busybox
    $ ls -sh busybox.tar
    2.7M busybox.tar
    $ sudo docker save -o fedora-all.tar fedora
    $ sudo docker save -o fedora-latest.tar fedora:latest

It is even useful to cherry-pick particular tags of an image repository

   $ sudo docker save -o ubuntu.tar ubuntu:lucid ubuntu:saucy

## search

Search [Docker Hub](https://hub.docker.com) for images

    Usage: docker search [OPTIONS] TERM

    Search the Docker Hub for images

      --automated=false    Only show automated builds
      --no-trunc=false     Don't truncate output
      -s, --stars=0        Only displays with at least x stars

See [*Find Public Images on Docker Hub*](
/userguide/dockerrepos/#find-public-images-on-docker-hub) for
more details on finding shared images from the command line.

## start

    Usage: docker start [OPTIONS] CONTAINER [CONTAINER...]

    Restart a stopped container

      -a, --attach=false         Attach container's `STDOUT` and `STDERR` and forward all signals to the process
      -i, --interactive=false    Attach container's `STDIN`

When run on a container that has already been started,
takes no action and succeeds unconditionally.

## stop

    Usage: docker stop [OPTIONS] CONTAINER [CONTAINER...]

    Stop a running container by sending `SIGTERM` and then `SIGKILL` after a grace period

      -t, --time=10      Number of seconds to wait for the container to stop before killing it. Default is 10 seconds.

The main process inside the container will receive `SIGTERM`, and after a
grace period, `SIGKILL`.

## tag

    Usage: docker tag [OPTIONS] IMAGE[:TAG] [REGISTRYHOST/][USERNAME/]NAME[:TAG]

    Tag an image into a repository

      -f, --force=false    Force

You can group your images together using names and tags, and then upload
them to [*Share Images via Repositories*](
/userguide/dockerrepos/#working-with-the-repository).

## top

    Usage: docker top CONTAINER [ps OPTIONS]

    Display the running processes of a container

## unpause

    Usage: docker unpause CONTAINER

    Unpause all processes within a container

The `docker unpause` command uses the cgroups freezer to un-suspend all
processes in a container.

See the
[cgroups freezer documentation](https://www.kernel.org/doc/Documentation/cgroups/freezer-subsystem.txt)
for further details.

## version

    Usage: docker version

    Show the Docker version information.

Show the Docker version, API version, Git commit, and Go version of
both Docker client and daemon.

## wait

    Usage: docker wait CONTAINER [CONTAINER...]

    Block until a container stops, then print its exit code.<|MERGE_RESOLUTION|>--- conflicted
+++ resolved
@@ -78,10 +78,7 @@
       --iptables=true                            Enable Docker's addition of iptables rules
       --ipv6=false                               Enable Docker IPv6 support
        -l, --log-level="info"                    Set the logging level
-<<<<<<< HEAD
-=======
       --label=[]                                 Set key=value labels to the daemon (displayed in `docker info`)
->>>>>>> 7ebcdad0
       --mtu=0                                    Set the containers network MTU
                                                    if no value is provided: default to the default route MTU or 1500 if no default route is available
       -p, --pidfile="/var/run/docker.pid"        Path to use for daemon PID file
@@ -219,7 +216,7 @@
 By default, Docker assumes all, but local (see local registries below), registries are secure.
 Communicating with an insecure registry is not possible if Docker assumes that registry is secure.
 In order to communicate with an insecure registry, the Docker daemon requires `--insecure-registry`
-in one of the following two forms: 
+in one of the following two forms:
 
 * `--insecure-registry myregistry:5000` tells the Docker daemon that myregistry:5000 should be considered insecure.
 * `--insecure-registry 10.1.0.0/16` tells the Docker daemon that all registries whose domain resolve to an IP address is part
