--- conflicted
+++ resolved
@@ -253,7 +253,6 @@
 	}
 
 	config := &Config{
-<<<<<<< HEAD
 		Hostname:         hostname,
 		Domainname:       domainname,
 		PortSpecs:        nil, // Deprecated
@@ -276,29 +275,6 @@
 		EnableGlobalIPv6: *flEnableGlobalIPv6,
 		Entrypoint:       entrypoint,
 		WorkingDir:       *flWorkingDir,
-=======
-		Hostname:        hostname,
-		Domainname:      domainname,
-		PortSpecs:       nil, // Deprecated
-		ExposedPorts:    ports,
-		User:            *flUser,
-		Tty:             *flTty,
-		NetworkDisabled: !*flNetwork,
-		OpenStdin:       *flStdin,
-		Memory:          flMemory,
-		CpuShares:       *flCpuShares,
-		Cpuset:          *flCpuset,
-		AttachStdin:     attachStdin,
-		AttachStdout:    attachStdout,
-		AttachStderr:    attachStderr,
-		Env:             envVariables,
-		Cmd:             runCmd,
-		Image:           image,
-		Volumes:         flVolumes.GetMap(),
-		MacAddress:      *flMacAddress,
-		Entrypoint:      entrypoint,
-		WorkingDir:      *flWorkingDir,
->>>>>>> 7ebcdad0
 	}
 
 	hostConfig := &HostConfig{
