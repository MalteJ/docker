package runconfig

import (
	"github.com/docker/docker/engine"
	"github.com/docker/docker/nat"
)

// Note: the Config structure should hold only portable information about the container.
// Here, "portable" means "independent from the host we are running on".
// Non-portable information *should* appear in HostConfig.
type Config struct {
<<<<<<< HEAD
	Hostname        string
	Domainname      string
	User            string
	Memory          int64  // Memory limit (in bytes)
	MemorySwap      int64  // Total memory usage (memory + swap); set `-1' to disable swap
	CpuShares       int64  // CPU shares (relative weight vs. other containers)
	Cpuset          string // Cpuset 0-2, 0,1
	AttachStdin     bool
	AttachStdout    bool
	AttachStderr    bool
	PortSpecs       []string // Deprecated - Can be in the format of 8080/tcp
	ExposedPorts    map[nat.Port]struct{}
	Tty             bool // Attach standard streams to a tty, including stdin if it is not closed.
	OpenStdin       bool // Open stdin
	StdinOnce       bool // If true, close stdin after the 1 attached client disconnects.
	Env             []string
	Cmd             []string
	Image           string // Name of the image as it was passed by the operator (eg. could be symbolic)
	Volumes         map[string]struct{}
	WorkingDir      string
	Entrypoint      []string
	NetworkDisabled bool
	MacAddress      string
	OnBuild         []string
	SecurityOpt     []string
=======
	Hostname         string
	Domainname       string
	User             string
	Memory           int64  // Memory limit (in bytes)
	MemorySwap       int64  // Total memory usage (memory + swap); set `-1' to disable swap
	CpuShares        int64  // CPU shares (relative weight vs. other containers)
	Cpuset           string // Cpuset 0-2, 0,1
	AttachStdin      bool
	AttachStdout     bool
	AttachStderr     bool
	PortSpecs        []string // Deprecated - Can be in the format of 8080/tcp
	ExposedPorts     map[nat.Port]struct{}
	Tty              bool // Attach standard streams to a tty, including stdin if it is not closed.
	OpenStdin        bool // Open stdin
	StdinOnce        bool // If true, close stdin after the 1 attached client disconnects.
	Env              []string
	Cmd              []string
	Image            string // Name of the image as it was passed by the operator (eg. could be symbolic)
	Volumes          map[string]struct{}
	WorkingDir       string
	Entrypoint       []string
	NetworkDisabled  bool
	MacAddress       string
	EnableGlobalIPv6 bool
	OnBuild          []string
>>>>>>> 83332286
}

func ContainerConfigFromJob(job *engine.Job) *Config {
	config := &Config{
<<<<<<< HEAD
		Hostname:        job.Getenv("Hostname"),
		Domainname:      job.Getenv("Domainname"),
		User:            job.Getenv("User"),
		Memory:          job.GetenvInt64("Memory"),
		MemorySwap:      job.GetenvInt64("MemorySwap"),
		CpuShares:       job.GetenvInt64("CpuShares"),
		Cpuset:          job.Getenv("Cpuset"),
		AttachStdin:     job.GetenvBool("AttachStdin"),
		AttachStdout:    job.GetenvBool("AttachStdout"),
		AttachStderr:    job.GetenvBool("AttachStderr"),
		Tty:             job.GetenvBool("Tty"),
		OpenStdin:       job.GetenvBool("OpenStdin"),
		StdinOnce:       job.GetenvBool("StdinOnce"),
		Image:           job.Getenv("Image"),
		WorkingDir:      job.Getenv("WorkingDir"),
		NetworkDisabled: job.GetenvBool("NetworkDisabled"),
		MacAddress:      job.Getenv("MacAddress"),
=======
		Hostname:         job.Getenv("Hostname"),
		Domainname:       job.Getenv("Domainname"),
		User:             job.Getenv("User"),
		Memory:           job.GetenvInt64("Memory"),
		MemorySwap:       job.GetenvInt64("MemorySwap"),
		CpuShares:        job.GetenvInt64("CpuShares"),
		Cpuset:           job.Getenv("Cpuset"),
		AttachStdin:      job.GetenvBool("AttachStdin"),
		AttachStdout:     job.GetenvBool("AttachStdout"),
		AttachStderr:     job.GetenvBool("AttachStderr"),
		Tty:              job.GetenvBool("Tty"),
		OpenStdin:        job.GetenvBool("OpenStdin"),
		StdinOnce:        job.GetenvBool("StdinOnce"),
		Image:            job.Getenv("Image"),
		WorkingDir:       job.Getenv("WorkingDir"),
		NetworkDisabled:  job.GetenvBool("NetworkDisabled"),
		MacAddress:       job.Getenv("MacAddress"),
		EnableGlobalIPv6: job.GetenvBool("EnableGlobalIPv6"),
>>>>>>> 83332286
	}
	job.GetenvJson("ExposedPorts", &config.ExposedPorts)
	job.GetenvJson("Volumes", &config.Volumes)
	config.SecurityOpt = job.GetenvList("SecurityOpt")
	if PortSpecs := job.GetenvList("PortSpecs"); PortSpecs != nil {
		config.PortSpecs = PortSpecs
	}
	if Env := job.GetenvList("Env"); Env != nil {
		config.Env = Env
	}
	if Cmd := job.GetenvList("Cmd"); Cmd != nil {
		config.Cmd = Cmd
	}
	if Entrypoint := job.GetenvList("Entrypoint"); Entrypoint != nil {
		config.Entrypoint = Entrypoint
	}
	return config
}<|MERGE_RESOLUTION|>--- conflicted
+++ resolved
@@ -9,33 +9,6 @@
 // Here, "portable" means "independent from the host we are running on".
 // Non-portable information *should* appear in HostConfig.
 type Config struct {
-<<<<<<< HEAD
-	Hostname        string
-	Domainname      string
-	User            string
-	Memory          int64  // Memory limit (in bytes)
-	MemorySwap      int64  // Total memory usage (memory + swap); set `-1' to disable swap
-	CpuShares       int64  // CPU shares (relative weight vs. other containers)
-	Cpuset          string // Cpuset 0-2, 0,1
-	AttachStdin     bool
-	AttachStdout    bool
-	AttachStderr    bool
-	PortSpecs       []string // Deprecated - Can be in the format of 8080/tcp
-	ExposedPorts    map[nat.Port]struct{}
-	Tty             bool // Attach standard streams to a tty, including stdin if it is not closed.
-	OpenStdin       bool // Open stdin
-	StdinOnce       bool // If true, close stdin after the 1 attached client disconnects.
-	Env             []string
-	Cmd             []string
-	Image           string // Name of the image as it was passed by the operator (eg. could be symbolic)
-	Volumes         map[string]struct{}
-	WorkingDir      string
-	Entrypoint      []string
-	NetworkDisabled bool
-	MacAddress      string
-	OnBuild         []string
-	SecurityOpt     []string
-=======
 	Hostname         string
 	Domainname       string
 	User             string
@@ -61,30 +34,11 @@
 	MacAddress       string
 	EnableGlobalIPv6 bool
 	OnBuild          []string
->>>>>>> 83332286
+	SecurityOpt      []string
 }
 
 func ContainerConfigFromJob(job *engine.Job) *Config {
 	config := &Config{
-<<<<<<< HEAD
-		Hostname:        job.Getenv("Hostname"),
-		Domainname:      job.Getenv("Domainname"),
-		User:            job.Getenv("User"),
-		Memory:          job.GetenvInt64("Memory"),
-		MemorySwap:      job.GetenvInt64("MemorySwap"),
-		CpuShares:       job.GetenvInt64("CpuShares"),
-		Cpuset:          job.Getenv("Cpuset"),
-		AttachStdin:     job.GetenvBool("AttachStdin"),
-		AttachStdout:    job.GetenvBool("AttachStdout"),
-		AttachStderr:    job.GetenvBool("AttachStderr"),
-		Tty:             job.GetenvBool("Tty"),
-		OpenStdin:       job.GetenvBool("OpenStdin"),
-		StdinOnce:       job.GetenvBool("StdinOnce"),
-		Image:           job.Getenv("Image"),
-		WorkingDir:      job.Getenv("WorkingDir"),
-		NetworkDisabled: job.GetenvBool("NetworkDisabled"),
-		MacAddress:      job.Getenv("MacAddress"),
-=======
 		Hostname:         job.Getenv("Hostname"),
 		Domainname:       job.Getenv("Domainname"),
 		User:             job.Getenv("User"),
@@ -103,7 +57,6 @@
 		NetworkDisabled:  job.GetenvBool("NetworkDisabled"),
 		MacAddress:       job.Getenv("MacAddress"),
 		EnableGlobalIPv6: job.GetenvBool("EnableGlobalIPv6"),
->>>>>>> 83332286
 	}
 	job.GetenvJson("ExposedPorts", &config.ExposedPorts)
 	job.GetenvJson("Volumes", &config.Volumes)
